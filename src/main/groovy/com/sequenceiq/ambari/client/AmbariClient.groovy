--- conflicted
+++ resolved
@@ -16,28 +16,16 @@
  * limitations under the License.
  */
 package com.sequenceiq.ambari.client
-<<<<<<< HEAD
-=======
-
->>>>>>> 51ee67c1
+
 import com.sequenceiq.ambari.client.services.AlertService
 import com.sequenceiq.ambari.client.services.BlueprintService
 import com.sequenceiq.ambari.client.services.ConfigService
 import com.sequenceiq.ambari.client.services.HBaseService
-<<<<<<< HEAD
-import com.sequenceiq.ambari.client.services.KerberosService
-import com.sequenceiq.ambari.client.services.ServiceAndHostService
-import com.sequenceiq.ambari.client.services.StackService
-import com.sequenceiq.ambari.client.services.TaskService
-import com.sequenceiq.ambari.client.services.UserService
-=======
 import com.sequenceiq.ambari.client.services.ServiceAndHostService
 import com.sequenceiq.ambari.client.services.KerberosService
 import com.sequenceiq.ambari.client.services.TaskService
 import com.sequenceiq.ambari.client.services.UserService
 import com.sequenceiq.ambari.client.services.StackService
-import groovy.json.JsonBuilder
->>>>>>> 51ee67c1
 import groovy.json.JsonSlurper
 import groovy.util.logging.Slf4j
 import groovyx.net.http.ContentType
@@ -52,15 +40,9 @@
  */
 @Slf4j
 class AmbariClient implements AlertService, BlueprintService, ConfigService, HBaseService, ServiceAndHostService, KerberosService, StackService, TaskService, UserService {
-<<<<<<< HEAD
 
   private static final String SLAVE = 'slave_'
 
-=======
-
-  private static final String SLAVE = 'slave_'
-
->>>>>>> 51ee67c1
   final RESTClient ambari
 
   /**
@@ -263,26 +245,4 @@
   def String healthCheck() {
     ambari.get(path: 'check', headers: ['Accept': ContentType.TEXT]).data.text
   }
-<<<<<<< HEAD
-=======
-
-  /**
-   * Generate the keytabs.
-   *
-   * @param missingOnly if set to true, keytabs will be generated only for missing hosts and services
-   * @return id of the request
-   */
-  def int generateKeytabs(boolean missingOnly) {
-    def Map<String, ?> putRequestMap = [:]
-    putRequestMap.put('requestContentType', ContentType.URLENC)
-    putRequestMap.put('path', "clusters/${getClusterName()}")
-    putRequestMap.put('body', new JsonBuilder(['Clusters': ['security_type': 'KERBEROS']]).toPrettyString())
-    if (missingOnly) {
-      putRequestMap.put('query', ['regenerate_keytabs': 'missing'])
-    }
-
-    def response = ambari.put(putRequestMap)
-    slurper.parseText(response.getAt('responseData')?.getAt('str') as String)?.Requests?.id
-  }
->>>>>>> 51ee67c1
 }